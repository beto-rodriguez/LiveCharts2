<Project Sdk="Microsoft.NET.Sdk">
  <PropertyGroup>
    <OutputType>WinExe</OutputType>
    <TargetFramework>net6.0</TargetFramework>
    <Nullable>enable</Nullable>
    <IsPackable>false</IsPackable>
    <LangVersion>10.0</LangVersion>
  </PropertyGroup>
  <ItemGroup>
    <None Remove="Assets\livecharts.png" />
  </ItemGroup>
  <ItemGroup>
    <AvaloniaResource Include="Assets\livecharts.png" />
  </ItemGroup>
  <ItemGroup>
<<<<<<< HEAD
    <PackageReference Include="Avalonia" Version="0.10.13" />
    <PackageReference Include="Avalonia.Desktop" Version="0.10.13" />
    <PackageReference Include="Avalonia.Diagnostics" Version="0.10.13" />
=======
    <PackageReference Include="Avalonia" Version="0.10.14" />
    <PackageReference Include="Avalonia.Desktop" Version="0.10.14" />
    <PackageReference Include="Avalonia.Diagnostics" Version="0.10.14" />
>>>>>>> 7544de9f
   </ItemGroup>
  <ItemGroup>
    <ProjectReference Include="..\..\src\skiasharp\LiveChartsCore.SkiaSharp.Avalonia\LiveChartsCore.SkiaSharpView.Avalonia.csproj" />
    <ProjectReference Include="..\ViewModelsSamples\ViewModelsSamples.csproj" />
  </ItemGroup>
  <ItemGroup>
    <Resource Include="Assets\livecharts.png" />
  </ItemGroup>
  <ItemGroup>
    <Compile Update="Axes\Style\View.axaml.cs">
      <DependentUpon>%(Filename)</DependentUpon>
    </Compile>
    <Compile Update="Axes\LabelsFormat2\View.axaml.cs">
      <DependentUpon>%(Filename)</DependentUpon>
    </Compile>
    <Compile Update="Axes\Paging\View.axaml.cs">
      <DependentUpon>%(Filename)</DependentUpon>
    </Compile>
    <Compile Update="Axes\TimeSpanScaled\View.axaml.cs">
      <DependentUpon>%(Filename)</DependentUpon>
    </Compile>
    <Compile Update="Axes\Logaritmic\View.axaml.cs">
      <DependentUpon>%(Filename)</DependentUpon>
    </Compile>
    <Compile Update="Axes\DateTimeScaled\View.axaml.cs">
      <DependentUpon>%(Filename)</DependentUpon>
    </Compile>
    <Compile Update="Axes\Shared\View.axaml.cs">
      <DependentUpon>%(Filename)</DependentUpon>
    </Compile>
    <Compile Update="Axes\Multiple\View.axaml.cs">
      <DependentUpon>%(Filename)</DependentUpon>
    </Compile>
    <Compile Update="Axes\LabelsRotation\View.axaml.cs">
      <DependentUpon>%(Filename)</DependentUpon>
    </Compile>
    <Compile Update="Axes\NamedLabels\View.axaml.cs">
      <DependentUpon>%(Filename)</DependentUpon>
    </Compile>
    <Compile Update="Axes\LabelsFormat\View.axaml.cs">
      <DependentUpon>%(Filename)</DependentUpon>
    </Compile>
    <Compile Update="Axes\ColorsAndPosition\View.axaml.cs">
      <DependentUpon>%(Filename)</DependentUpon>
    </Compile>
    <Compile Update="Bars\AutoUpdate\View.axaml.cs">
      <DependentUpon>%(Filename)</DependentUpon>
    </Compile>
    <Compile Update="Bars\Spacing\View.axaml.cs">
      <DependentUpon>%(Filename)</DependentUpon>
    </Compile>
    <Compile Update="Bars\Race\View.axaml.cs">
      <DependentUpon>%(Filename)</DependentUpon>
    </Compile>
    <Compile Update="Bars\Basic\View.axaml.cs">
      <DependentUpon>%(Filename)</DependentUpon>
    </Compile>
    <Compile Update="Bars\DelayedAnimation\View.axaml.cs">
      <DependentUpon>%(Filename)</DependentUpon>
    </Compile>
    <Compile Update="Bars\Layered\View.axaml.cs">
      <DependentUpon>%(Filename)</DependentUpon>
    </Compile>
    <Compile Update="Bars\RowsWithLabels\View.axaml.cs">
      <DependentUpon>%(Filename)</DependentUpon>
    </Compile>
    <Compile Update="Bars\WithBackground\View.axaml.cs">
      <DependentUpon>%(Filename)</DependentUpon>
    </Compile>
    <Compile Update="Bars\Custom\View.axaml.cs">
      <DependentUpon>%(Filename)</DependentUpon>
    </Compile>
    <Compile Update="Design\StrokeDashArray\View.axaml.cs">
      <DependentUpon>%(Filename)</DependentUpon>
    </Compile>
    <Compile Update="Design\RadialGradients\View.axaml.cs">
      <DependentUpon>%(Filename)</DependentUpon>
    </Compile>
    <Compile Update="Design\LinearGradients\View.axaml.cs">
      <DependentUpon>%(Filename)</DependentUpon>
    </Compile>
    <Compile Update="Events\AddPointOnClick\View.axaml.cs">
      <DependentUpon>%(Filename)</DependentUpon>
    </Compile>
    <Compile Update="Events\Cartesian\View.axaml.cs">
      <DependentUpon>%(Filename)</DependentUpon>
    </Compile>
    <Compile Update="Events\Pie\View.axaml.cs">
      <DependentUpon>%(Filename)</DependentUpon>
    </Compile>
    <Compile Update="Events\Polar\View.axaml.cs">
      <DependentUpon>%(Filename)</DependentUpon>
    </Compile>
    <Compile Update="Financial\BasicCandlesticks\View.axaml.cs">
      <DependentUpon>%(Filename)</DependentUpon>
    </Compile>
    <Compile Update="General\MultiThreading2\View.axaml.cs">
      <DependentUpon>%(Filename)</DependentUpon>
    </Compile>
    <Compile Update="General\MultiThreading\View.axaml.cs">
      <DependentUpon>%(Filename)</DependentUpon>
    </Compile>
    <Compile Update="General\Sections2\View.axaml.cs">
      <DependentUpon>%(Filename)</DependentUpon>
    </Compile>
    <Compile Update="Lines\XY\View.axaml.cs">
      <DependentUpon>%(Filename)</DependentUpon>
    </Compile>
    <Compile Update="Pies\Gauge3\View.axaml.cs">
      <DependentUpon>%(Filename)</DependentUpon>
    </Compile>
    <Compile Update="Pies\Gauge4\View.axaml.cs">
      <DependentUpon>%(Filename)</DependentUpon>
    </Compile>
    <Compile Update="Pies\Gauge5\View.axaml.cs">
      <DependentUpon>%(Filename)</DependentUpon>
    </Compile>
    <Compile Update="Pies\Gauge2\View.axaml.cs">
      <DependentUpon>%(Filename)</DependentUpon>
    </Compile>
    <Compile Update="Pies\Gauge1\View.axaml.cs">
      <DependentUpon>%(Filename)</DependentUpon>
    </Compile>
    <Compile Update="Polar\RadialArea\View.axaml.cs">
      <DependentUpon>%(Filename)</DependentUpon>
    </Compile>
    <Compile Update="Polar\Coordinates\View.axaml.cs">
      <DependentUpon>%(Filename)</DependentUpon>
    </Compile>
    <Compile Update="Test\ChangeSeriesInstance\View.axaml.cs">
      <DependentUpon>%(Filename)</DependentUpon>
    </Compile>
    <Compile Update="Test\Dispose\UserControl1.axaml.cs">
      <DependentUpon>UserControl1.axaml</DependentUpon>
    </Compile>
    <Compile Update="Test\Dispose\View.axaml.cs">
      <DependentUpon>%(Filename)</DependentUpon>
    </Compile>
    <Compile Update="Test\MotionCanvasDispose\UserControl1.axaml.cs">
      <DependentUpon>%(Filename)</DependentUpon>
    </Compile>
    <Compile Update="Test\MotionCanvasDispose\View.axaml.cs">
      <DependentUpon>%(Filename)</DependentUpon>
    </Compile>
    <Compile Update="VisualTest\Tabs\View.axaml.cs">
      <DependentUpon>%(Filename)</DependentUpon>
    </Compile>
    <Compile Update="VisualTest\DataTemplate\View.axaml.cs">
      <DependentUpon>%(Filename)</DependentUpon>
    </Compile>
    <Compile Update="VisualTest\ReattachVisual\View.axaml.cs">
      <DependentUpon>%(Filename)</DependentUpon>
    </Compile>
    <Compile Update="VisualTest\TwoChartsOneSeries\View.axaml.cs">
      <DependentUpon>%(Filename)</DependentUpon>
    </Compile>
    <Compile Update="General\ChartToImage\View.axaml.cs">
      <DependentUpon>%(Filename)</DependentUpon>
    </Compile>
    <Compile Update="General\Sections\View.axaml.cs">
      <DependentUpon>%(Filename)</DependentUpon>
    </Compile>
    <Compile Update="General\TemplatedLegends\View.axaml.cs">
      <DependentUpon>%(Filename)</DependentUpon>
    </Compile>
    <Compile Update="General\TemplatedTooltips\View.axaml.cs">
      <DependentUpon>%(Filename)</DependentUpon>
    </Compile>
    <Compile Update="General\Legends\View.axaml.cs">
      <DependentUpon>%(Filename)</DependentUpon>
    </Compile>
    <Compile Update="General\Animations\View.axaml.cs">
      <DependentUpon>%(Filename)</DependentUpon>
    </Compile>
    <Compile Update="General\Visibility\View.axaml.cs">
      <DependentUpon>%(Filename)</DependentUpon>
    </Compile>
    <Compile Update="General\Tooltips\View.axaml.cs">
      <DependentUpon>%(Filename)</DependentUpon>
    </Compile>
    <Compile Update="General\UserDefinedTypes\View.axaml.cs">
      <DependentUpon>%(Filename)</DependentUpon>
    </Compile>
    <Compile Update="General\NullPoints\View.axaml.cs">
      <DependentUpon>%(Filename)</DependentUpon>
    </Compile>
    <Compile Update="Heat\Basic\View.axaml.cs">
      <DependentUpon>%(Filename)</DependentUpon>
    </Compile>
    <Compile Update="Home\View.axaml.cs">
      <DependentUpon>%(Filename)</DependentUpon>
    </Compile>
    <Compile Update="Lines\Area\View.axaml.cs">
      <DependentUpon>%(Filename)</DependentUpon>
    </Compile>
    <Compile Update="Lines\AutoUpdate\View.axaml.cs">
      <DependentUpon>%(Filename)</DependentUpon>
    </Compile>
    <Compile Update="Lines\Padding\View.axaml.cs">
      <DependentUpon>%(Filename)</DependentUpon>
    </Compile>
    <Compile Update="Lines\Zoom\View.axaml.cs">
      <DependentUpon>%(Filename)</DependentUpon>
    </Compile>
    <Compile Update="Lines\Properties\View.axaml.cs">
      <DependentUpon>%(Filename)</DependentUpon>
    </Compile>
    <Compile Update="Lines\Straight\View.axaml.cs">
      <DependentUpon>%(Filename)</DependentUpon>
    </Compile>
    <Compile Update="Lines\Custom\View.axaml.cs">
      <DependentUpon>%(Filename)</DependentUpon>
    </Compile>
    <Compile Update="Pies\AutoUpdate\View.axaml.cs">
      <DependentUpon>%(Filename)</DependentUpon>
    </Compile>
    <Compile Update="Pies\Gauges\View.axaml.cs">
      <DependentUpon>%(Filename)</DependentUpon>
    </Compile>
    <Compile Update="Pies\Gauge\View.axaml.cs">
      <DependentUpon>%(Filename)</DependentUpon>
    </Compile>
    <Compile Update="Pies\Processing\View.axaml.cs">
      <DependentUpon>%(Filename)</DependentUpon>
    </Compile>
    <Compile Update="Pies\Pushout\View.axaml.cs">
      <DependentUpon>%(Filename)</DependentUpon>
    </Compile>
    <Compile Update="Pies\NightingaleRose\View.axaml.cs">
      <DependentUpon>%(Filename)</DependentUpon>
    </Compile>
    <Compile Update="Pies\Custom\View.axaml.cs">
      <DependentUpon>%(Filename)</DependentUpon>
    </Compile>
    <Compile Update="Pies\Doughnut\View.axaml.cs">
      <DependentUpon>%(Filename)</DependentUpon>
    </Compile>
    <Compile Update="Pies\Basic\View.axaml.cs">
      <DependentUpon>%(Filename)</DependentUpon>
    </Compile>
    <Compile Update="Polar\Basic\View.axaml.cs">
      <DependentUpon>%(Filename)</DependentUpon>
    </Compile>
    <Compile Update="Scatter\AutoUpdate\View.axaml.cs">
      <DependentUpon>%(Filename)</DependentUpon>
    </Compile>
    <Compile Update="Scatter\Bubbles\View.axaml.cs">
      <DependentUpon>%(Filename)</DependentUpon>
    </Compile>
    <Compile Update="Scatter\Custom\View.axaml.cs">
      <DependentUpon>%(Filename)</DependentUpon>
    </Compile>
    <Compile Update="Scatter\Basic\View.axaml.cs">
      <DependentUpon>%(Filename)</DependentUpon>
    </Compile>
    <Compile Update="StackedArea\StepArea\View.axaml.cs">
      <DependentUpon>%(Filename)</DependentUpon>
    </Compile>
    <Compile Update="StackedArea\Basic\View.axaml.cs">
      <DependentUpon>%(Filename)</DependentUpon>
    </Compile>
    <Compile Update="StackedBars\Groups\View.axaml.cs">
      <DependentUpon>%(Filename)</DependentUpon>
    </Compile>
    <Compile Update="StackedBars\Basic\View.axaml.cs">
      <DependentUpon>%(Filename)</DependentUpon>
    </Compile>
    <Compile Update="StepLines\Area\View.axaml.cs">
      <DependentUpon>%(Filename)</DependentUpon>
    </Compile>
    <Compile Update="StepLines\AutoUpdate\View.axaml.cs">
      <DependentUpon>%(Filename)</DependentUpon>
    </Compile>
    <Compile Update="StepLines\Basic\View.axaml.cs">
      <DependentUpon>%(Filename)</DependentUpon>
    </Compile>
    <Compile Update="StepLines\Custom\View.axaml.cs">
      <DependentUpon>%(Filename)</DependentUpon>
    </Compile>
    <Compile Update="StepLines\Properties\View.axaml.cs">
      <DependentUpon>%(Filename)</DependentUpon>
    </Compile>
    <Compile Update="StepLines\Zoom\View.axaml.cs">
      <DependentUpon>%(Filename)</DependentUpon>
    </Compile>
  </ItemGroup>
</Project><|MERGE_RESOLUTION|>--- conflicted
+++ resolved
@@ -13,15 +13,9 @@
     <AvaloniaResource Include="Assets\livecharts.png" />
   </ItemGroup>
   <ItemGroup>
-<<<<<<< HEAD
-    <PackageReference Include="Avalonia" Version="0.10.13" />
-    <PackageReference Include="Avalonia.Desktop" Version="0.10.13" />
-    <PackageReference Include="Avalonia.Diagnostics" Version="0.10.13" />
-=======
     <PackageReference Include="Avalonia" Version="0.10.14" />
     <PackageReference Include="Avalonia.Desktop" Version="0.10.14" />
     <PackageReference Include="Avalonia.Diagnostics" Version="0.10.14" />
->>>>>>> 7544de9f
    </ItemGroup>
   <ItemGroup>
     <ProjectReference Include="..\..\src\skiasharp\LiveChartsCore.SkiaSharp.Avalonia\LiveChartsCore.SkiaSharpView.Avalonia.csproj" />
