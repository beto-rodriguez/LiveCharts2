--- conflicted
+++ resolved
@@ -236,13 +236,8 @@
     /// <summary>
     /// The tool tip text brush property
     /// </summary>
-<<<<<<< HEAD
-    public static readonly AvaloniaProperty<IBrush> TooltipTextBrushProperty =
-        AvaloniaProperty.Register<CartesianChart, IBrush>(
-=======
     public static readonly AvaloniaProperty<SolidColorBrush> TooltipTextBrushProperty =
         AvaloniaProperty.Register<PieChart, SolidColorBrush>(
->>>>>>> 78db68bf
             nameof(TooltipTextBrush), new SolidColorBrush(new Color(255, 35, 35, 35)), inherits: true);
 
     /// <summary>
@@ -301,13 +296,8 @@
     /// <summary>
     /// The legend text brush property
     /// </summary>
-<<<<<<< HEAD
-    public static readonly AvaloniaProperty<IBrush> LegendTextBrushProperty =
-        AvaloniaProperty.Register<CartesianChart, IBrush>(
-=======
     public static readonly AvaloniaProperty<SolidColorBrush> LegendTextBrushProperty =
         AvaloniaProperty.Register<PieChart, SolidColorBrush>(
->>>>>>> 78db68bf
             nameof(LegendTextBrush), new SolidColorBrush(new Color(255, 35, 35, 35)), inherits: true);
 
     /// <summary>
