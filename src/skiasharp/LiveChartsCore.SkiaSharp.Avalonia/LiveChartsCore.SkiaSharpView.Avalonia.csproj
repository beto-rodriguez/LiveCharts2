--- conflicted
+++ resolved
@@ -26,14 +26,9 @@
   </PropertyGroup>
 
   <ItemGroup>
-<<<<<<< HEAD
     <PackageReference Include="Avalonia" Version="11.0.0-preview1" />
     <PackageReference Include="Avalonia.Desktop" Version="11.0.0-preview1" />
     <PackageReference Include="Avalonia.Diagnostics" Version="11.0.0-preview1" />
-=======
-    <PackageReference Include="Avalonia" Version="0.10.0" />
-    <PackageReference Include="Avalonia.Desktop" Version="0.10.0" />
->>>>>>> 78db68bf
   </ItemGroup>
 
   <ItemGroup>
