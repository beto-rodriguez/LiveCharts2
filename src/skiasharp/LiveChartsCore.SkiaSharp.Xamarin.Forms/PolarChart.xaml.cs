--- conflicted
+++ resolved
@@ -652,13 +652,8 @@
         protected override void OnParentSet()
         {
             base.OnParentSet();
-<<<<<<< HEAD
-            if (Parent == null) _core?.Unload();
-            else _core?.Update();
-=======
             if (Parent == null) core?.Unload();
             else core?.Load();
->>>>>>> 66841943
         }
 
         private void OnDeepCollectionChanged(object? sender, NotifyCollectionChangedEventArgs e)
