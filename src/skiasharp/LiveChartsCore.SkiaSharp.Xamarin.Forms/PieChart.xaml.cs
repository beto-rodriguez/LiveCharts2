﻿// The MIT License(MIT)
//
// Copyright(c) 2021 Alberto Rodriguez Orozco & LiveCharts Contributors
//
// Permission is hereby granted, free of charge, to any person obtaining a copy
// of this software and associated documentation files (the "Software"), to deal
// in the Software without restriction, including without limitation the rights
// to use, copy, modify, merge, publish, distribute, sublicense, and/or sell
// copies of the Software, and to permit persons to whom the Software is
// furnished to do so, subject to the following conditions:
//
// The above copyright notice and this permission notice shall be included in all
// copies or substantial portions of the Software.
//
// THE SOFTWARE IS PROVIDED "AS IS", WITHOUT WARRANTY OF ANY KIND, EXPRESS OR
// IMPLIED, INCLUDING BUT NOT LIMITED TO THE WARRANTIES OF MERCHANTABILITY,
// FITNESS FOR A PARTICULAR PURPOSE AND NONINFRINGEMENT. IN NO EVENT SHALL THE
// AUTHORS OR COPYRIGHT HOLDERS BE LIABLE FOR ANY CLAIM, DAMAGES OR OTHER
// LIABILITY, WHETHER IN AN ACTION OF CONTRACT, TORT OR OTHERWISE, ARISING FROM,
// OUT OF OR IN CONNECTION WITH THE SOFTWARE OR THE USE OR OTHER DEALINGS IN THE
// SOFTWARE.

using LiveChartsCore.Drawing;
using LiveChartsCore.Kernel;
using LiveChartsCore.Kernel.Events;
using LiveChartsCore.Kernel.Sketches;
using LiveChartsCore.Measure;
using LiveChartsCore.SkiaSharpView.Drawing;
using System;
using System.Collections.Generic;
using System.Collections.ObjectModel;
using System.Collections.Specialized;
using System.ComponentModel;
using Xamarin.Essentials;
using Xamarin.Forms;
using Xamarin.Forms.Xaml;
using c = Xamarin.Forms.Color;

namespace LiveChartsCore.SkiaSharpView.Xamarin.Forms
{
    /// <inheritdoc cref="IPieChartView{TDrawingContext}" />
    [XamlCompilation(XamlCompilationOptions.Compile)]
    public partial class PieChart : ContentView, IPieChartView<SkiaSharpDrawingContext>, IMobileChart
    {
        #region fields

        private Chart<SkiaSharpDrawingContext>? _core;
        private readonly CollectionDeepObserver<ISeries> _seriesObserver;
        private Grid? _grid;

        #endregion

        /// <summary>
        /// Initializes a new instance of the <see cref="PieChart"/> class.
        /// </summary>
        /// <exception cref="Exception">Default colors are not valid</exception>
        public PieChart()
        {
            InitializeComponent();

            if (!LiveCharts.IsConfigured) LiveCharts.Configure(LiveChartsSkiaSharp.DefaultPlatformBuilder);

            var stylesBuilder = LiveCharts.CurrentSettings.GetTheme<SkiaSharpDrawingContext>();
            var initializer = stylesBuilder.GetVisualsInitializer();
            if (stylesBuilder.CurrentColors is null || stylesBuilder.CurrentColors.Length == 0)
                throw new Exception("Default colors are not valid");
            initializer.ApplyStyleToChart(this);

            InitializeCore();
            SizeChanged += OnSizeChanged;

            _seriesObserver = new CollectionDeepObserver<ISeries>(
               (object sender, NotifyCollectionChangedEventArgs e) =>
               {
<<<<<<< HEAD
                   if (_core is null) return;
                   _core.Update();
               },
               (object sender, PropertyChangedEventArgs e) =>
               {
                   if (_core is null) return;
                   _core.Update();
=======
                   if (core is null || (sender is IStopNPC stop && !stop.IsNotifyingChanges)) return;
                   core.Update();
               },
               (object sender, PropertyChangedEventArgs e) =>
               {
                   if (core is null || (sender is IStopNPC stop && !stop.IsNotifyingChanges)) return;
                   core.Update();
>>>>>>> e161fc88
               });

            Series = new ObservableCollection<ISeries>();

            canvas.SkCanvasView.EnableTouchEvents = true;
            canvas.SkCanvasView.Touch += OnSkCanvasTouched;

            if (_core is null) throw new Exception("Core not found!");
            _core.Measuring += OnCoreMeasuring;
            _core.UpdateStarted += OnCoreUpdateStarted;
            _core.UpdateFinished += OnCoreUpdateFinished;
        }

        #region bindable properties

        /// <summary>
        /// The sync context property.
        /// </summary>
        public static readonly BindableProperty SyncContextProperty =
            BindableProperty.Create(
                nameof(SyncContext), typeof(object), typeof(PieChart), new ObservableCollection<ISeries>(), BindingMode.Default, null,
                (BindableObject o, object oldValue, object newValue) =>
                {
                    var chart = (PieChart)o;
                    chart.CoreCanvas.Sync = newValue;
                    if (chart._core is null) return;
                    chart._core.Update();
                });


        /// <summary>
        /// The series property
        /// </summary>
        public static readonly BindableProperty SeriesProperty =
              BindableProperty.Create(
                  nameof(Series), typeof(IEnumerable<ISeries>), typeof(PieChart), new ObservableCollection<ISeries>(), BindingMode.Default, null,
                  (BindableObject o, object oldValue, object newValue) =>
                  {
                      var chart = (PieChart)o;
                      var seriesObserver = chart._seriesObserver;
                      seriesObserver.Dispose((IEnumerable<ISeries>)oldValue);
                      seriesObserver.Initialize((IEnumerable<ISeries>)newValue);
                      if (chart._core is null) return;
                      chart._core.Update();
                  });

        /// <summary>
        /// The initial rotation property
        /// </summary>
        public static readonly BindableProperty InitialRotationProperty =
            BindableProperty.Create(
                nameof(InitialRotation), typeof(double), typeof(CartesianChart), 0d, BindingMode.Default, null, OnBindablePropertyChanged);

        /// <summary>
        /// The maximum angle property
        /// </summary>
        public static readonly BindableProperty MaxAngleProperty =
            BindableProperty.Create(
                nameof(MaxAngle), typeof(double), typeof(CartesianChart), 360d, BindingMode.Default, null, OnBindablePropertyChanged);

        /// <summary>
        /// The total property
        /// </summary>
        public static readonly BindableProperty TotalProperty =
            BindableProperty.Create(
                nameof(Total), typeof(double?), typeof(CartesianChart), null, BindingMode.Default, null, OnBindablePropertyChanged);

        /// <summary>
        /// The draw margin property
        /// </summary>
        public static readonly BindableProperty DrawMarginProperty =
            BindableProperty.Create(
                nameof(DrawMargin), typeof(Margin), typeof(CartesianChart), null, BindingMode.Default, null, OnBindablePropertyChanged);

        /// <summary>
        /// The animations speed property
        /// </summary>
        public static readonly BindableProperty AnimationsSpeedProperty =
          BindableProperty.Create(
              nameof(AnimationsSpeed), typeof(TimeSpan), typeof(PieChart), LiveCharts.CurrentSettings.DefaultAnimationsSpeed);

        /// <summary>
        /// The easing function property
        /// </summary>
        public static readonly BindableProperty EasingFunctionProperty =
            BindableProperty.Create(
                nameof(EasingFunction), typeof(Func<float, float>), typeof(PieChart), LiveCharts.CurrentSettings.DefaultEasingFunction);

        /// <summary>
        /// The legend position property
        /// </summary>
        public static readonly BindableProperty LegendPositionProperty =
            BindableProperty.Create(
                nameof(LegendPosition), typeof(LegendPosition), typeof(CartesianChart),
                LiveCharts.CurrentSettings.DefaultLegendPosition, propertyChanged: OnBindablePropertyChanged);

        /// <summary>
        /// The legend orientation property
        /// </summary>
        public static readonly BindableProperty LegendOrientationProperty =
            BindableProperty.Create(
                nameof(LegendOrientation), typeof(LegendOrientation), typeof(CartesianChart),
                LiveCharts.CurrentSettings.DefaultLegendOrientation, propertyChanged: OnBindablePropertyChanged);

        /// <summary>
        /// The legend template property
        /// </summary>
        public static readonly BindableProperty LegendTemplateProperty =
            BindableProperty.Create(
                nameof(LegendTemplate), typeof(DataTemplate), typeof(CartesianChart), null, propertyChanged: OnBindablePropertyChanged);

        /// <summary>
        /// The legend font family property
        /// </summary>
        public static readonly BindableProperty LegendFontFamilyProperty =
            BindableProperty.Create(
                nameof(LegendFontFamily), typeof(string), typeof(CartesianChart), null, propertyChanged: OnBindablePropertyChanged);

        /// <summary>
        /// The legend font size property
        /// </summary>
        public static readonly BindableProperty LegendFontSizeProperty =
            BindableProperty.Create(
                nameof(LegendFontSize), typeof(double), typeof(CartesianChart), 13d, propertyChanged: OnBindablePropertyChanged);

        /// <summary>
        /// The legend text color property
        /// </summary>
        public static readonly BindableProperty LegendTextBrushProperty =
            BindableProperty.Create(
                nameof(LegendTextBrush), typeof(c), typeof(CartesianChart),
                new c(35 / 255d, 35 / 255d, 35 / 255d), propertyChanged: OnBindablePropertyChanged);

        /// <summary>
        /// The legend background property
        /// </summary>
        public static readonly BindableProperty LegendBackgroundProperty =
            BindableProperty.Create(
                nameof(LegendBackground), typeof(c), typeof(CartesianChart),
                new c(250 / 255d, 250 / 255d, 250 / 255d), propertyChanged: OnBindablePropertyChanged);

        /// <summary>
        /// The legend font attributes property
        /// </summary>
        public static readonly BindableProperty LegendFontAttributesProperty =
            BindableProperty.Create(
                nameof(LegendFontAttributes), typeof(FontAttributes), typeof(CartesianChart),
                FontAttributes.None, propertyChanged: OnBindablePropertyChanged);

        /// <summary>
        /// The tool tip position property;
        /// </summary>
        public static readonly BindableProperty TooltipPositionProperty =
           BindableProperty.Create(
               nameof(TooltipPosition), typeof(TooltipPosition), typeof(CartesianChart),
               LiveCharts.CurrentSettings.DefaultTooltipPosition, propertyChanged: OnBindablePropertyChanged);

        /// <summary>
        /// The tool tip template property
        /// </summary>
        public static readonly BindableProperty TooltipTemplateProperty =
            BindableProperty.Create(
                nameof(TooltipTemplate), typeof(DataTemplate), typeof(CartesianChart), null, propertyChanged: OnBindablePropertyChanged);

        /// <summary>
        /// The tool tip font family property
        /// </summary>
        public static readonly BindableProperty TooltipFontFamilyProperty =
            BindableProperty.Create(
                nameof(TooltipFontFamily), typeof(string), typeof(CartesianChart), null, propertyChanged: OnBindablePropertyChanged);

        /// <summary>
        /// The tool tip font size property
        /// </summary>
        public static readonly BindableProperty TooltipFontSizeProperty =
            BindableProperty.Create(
                nameof(TooltipFontSize), typeof(double), typeof(CartesianChart), 13d, propertyChanged: OnBindablePropertyChanged);

        /// <summary>
        /// The tool tip text color property
        /// </summary>
        public static readonly BindableProperty TooltipTextColorProperty =
            BindableProperty.Create(
                nameof(TooltipTextBrush), typeof(c), typeof(CartesianChart),
                new c(35 / 255d, 35 / 255d, 35 / 255d), propertyChanged: OnBindablePropertyChanged);

        /// <summary>
        /// The tool tip background property
        /// </summary>
        public static readonly BindableProperty TooltipBackgroundProperty =
            BindableProperty.Create(
                nameof(TooltipBackground), typeof(c), typeof(CartesianChart),
                new c(250 / 255d, 250 / 255d, 250 / 255d), propertyChanged: OnBindablePropertyChanged);

        /// <summary>
        /// The tool tip font attributes property
        /// </summary>
        public static readonly BindableProperty TooltipFontAttributesProperty =
            BindableProperty.Create(
                nameof(TooltipFontAttributes), typeof(FontAttributes), typeof(CartesianChart),
                FontAttributes.None, propertyChanged: OnBindablePropertyChanged);

        #endregion

        #region events

        /// <inheritdoc cref="IChartView{TDrawingContext}.Measuring" />
        public event ChartEventHandler<SkiaSharpDrawingContext>? Measuring;

        /// <inheritdoc cref="IChartView{TDrawingContext}.UpdateStarted" />
        public event ChartEventHandler<SkiaSharpDrawingContext>? UpdateStarted;

        /// <inheritdoc cref="IChartView{TDrawingContext}.UpdateFinished" />
        public event ChartEventHandler<SkiaSharpDrawingContext>? UpdateFinished;

        #endregion

        #region properties

        /// <inheritdoc cref="IChartView.DesignerMode" />
        bool IChartView.DesignerMode => DesignMode.IsDesignModeEnabled;

        /// <inheritdoc cref="IChartView.IsInVisualTree" />
        bool IChartView.IsInVisualTree => Parent is not null;

        /// <inheritdoc cref="IChartView.CoreChart" />
        public IChart CoreChart => _core ?? throw new Exception("Core not set yet.");

        LvcColor IChartView.BackColor
        {
            get => Background is not SolidColorBrush b
                ? new LvcColor()
                : LvcColor.FromArgb(
                    (byte)(b.Color.A * 255), (byte)(b.Color.R * 255), (byte)(b.Color.G * 255), (byte)(b.Color.B * 255));
            set => Background = new SolidColorBrush(new c(value.R / 255, value.G / 255, value.B / 255, value.A / 255));
        }

        PieChart<SkiaSharpDrawingContext> IPieChartView<SkiaSharpDrawingContext>.Core =>
            _core is null ? throw new Exception("core not found") : (PieChart<SkiaSharpDrawingContext>)_core;

        /// <inheritdoc cref="IChartView.SyncContext" />
        public object SyncContext
        {
            get => GetValue(SyncContextProperty);
            set => SetValue(SyncContextProperty, value);
        }

        LvcSize IChartView.ControlSize => new()
        {
            Width = (float)(canvas.Width * DeviceDisplay.MainDisplayInfo.Density),
            Height = (float)(canvas.Height * DeviceDisplay.MainDisplayInfo.Density)
        };

        /// <inheritdoc cref="IChartView{TDrawingContext}.CoreCanvas" />
        public MotionCanvas<SkiaSharpDrawingContext> CoreCanvas => canvas.CanvasCore;

        BindableObject IMobileChart.Canvas => canvas;

        BindableObject IMobileChart.Legend => legend;

        Grid IMobileChart.LayoutGrid => _grid ??= this.FindByName<Grid>("gridLayout");

        /// <inheritdoc cref="IChartView.DrawMargin" />
        public Margin? DrawMargin
        {
            get => (Margin)GetValue(DrawMarginProperty);
            set => SetValue(DrawMarginProperty, value);
        }

        /// <inheritdoc cref="IPieChartView{TDrawingContext}.Series" />
        public IEnumerable<ISeries> Series
        {
            get => (IEnumerable<ISeries>)GetValue(SeriesProperty);
            set => SetValue(SeriesProperty, value);
        }

        /// <inheritdoc cref="IPieChartView{TDrawingContext}.InitialRotation" />
        public double InitialRotation
        {
            get => (double)GetValue(InitialRotationProperty);
            set => SetValue(InitialRotationProperty, value);
        }

        /// <inheritdoc cref="IPieChartView{TDrawingContext}.MaxAngle" />
        public double MaxAngle
        {
            get => (double)GetValue(MaxAngleProperty);
            set => SetValue(MaxAngleProperty, value);
        }

        /// <inheritdoc cref="IPieChartView{TDrawingContext}.Total" />
        public double? Total
        {
            get => (double?)GetValue(TotalProperty);
            set => SetValue(TotalProperty, value);
        }

        /// <inheritdoc cref="IChartView.AnimationsSpeed" />
        public TimeSpan AnimationsSpeed
        {
            get => (TimeSpan)GetValue(AnimationsSpeedProperty);
            set => SetValue(AnimationsSpeedProperty, value);
        }

        /// <inheritdoc cref="IChartView.EasingFunction" />
        public Func<float, float>? EasingFunction
        {
            get => (Func<float, float>)GetValue(EasingFunctionProperty);
            set => SetValue(EasingFunctionProperty, value);
        }

        /// <inheritdoc cref="IChartView.LegendPosition" />
        public LegendPosition LegendPosition
        {
            get => (LegendPosition)GetValue(LegendPositionProperty);
            set => SetValue(LegendPositionProperty, value);
        }

        /// <inheritdoc cref="IChartView.LegendOrientation" />
        public LegendOrientation LegendOrientation
        {
            get => (LegendOrientation)GetValue(LegendOrientationProperty);
            set => SetValue(LegendOrientationProperty, value);
        }

        /// <summary>
        /// Gets or sets the legend template.
        /// </summary>
        /// <value>
        /// The legend template.
        /// </value>
        public DataTemplate LegendTemplate
        {
            get => (DataTemplate)GetValue(LegendTemplateProperty);
            set => SetValue(LegendTemplateProperty, value);
        }

        /// <summary>
        /// Gets or sets the legend font family.
        /// </summary>
        /// <value>
        /// The legend font family.
        /// </value>
        public string LegendFontFamily
        {
            get => (string)GetValue(LegendFontFamilyProperty);
            set => SetValue(LegendFontFamilyProperty, value);
        }

        /// <summary>
        /// Gets or sets the size of the legend font.
        /// </summary>
        /// <value>
        /// The size of the legend font.
        /// </value>
        public double LegendFontSize
        {
            get => (double)GetValue(LegendFontSizeProperty);
            set => SetValue(LegendFontSizeProperty, value);
        }

        /// <summary>
        /// Gets or sets the color of the legend text.
        /// </summary>
        /// <value>
        /// The color of the legend text.
        /// </value>
        public c LegendTextBrush
        {
            get => (c)GetValue(LegendTextBrushProperty);
            set => SetValue(LegendTextBrushProperty, value);
        }

        /// <summary>
        /// Gets or sets the color of the legend background.
        /// </summary>
        /// <value>
        /// The color of the legend background.
        /// </value>
        public c LegendBackground
        {
            get => (c)GetValue(LegendBackgroundProperty);
            set => SetValue(LegendBackgroundProperty, value);
        }

        /// <summary>
        /// Gets or sets the legend font attributes.
        /// </summary>
        /// <value>
        /// The legend font attributes.
        /// </value>
        public FontAttributes LegendFontAttributes
        {
            get => (FontAttributes)GetValue(LegendFontAttributesProperty);
            set => SetValue(LegendFontAttributesProperty, value);
        }

        /// <inheritdoc cref="IChartView{TDrawingContext}.Legend" />
        public IChartLegend<SkiaSharpDrawingContext>? Legend => legend;

        /// <inheritdoc cref="IChartView.TooltipPosition" />
        public TooltipPosition TooltipPosition
        {
            get => (TooltipPosition)GetValue(TooltipPositionProperty);
            set => SetValue(TooltipPositionProperty, value);
        }

        /// <summary>
        /// Gets or sets the tool tip template.
        /// </summary>
        /// <value>
        /// The tool tip template.
        /// </value>
        public DataTemplate TooltipTemplate
        {
            get => (DataTemplate)GetValue(TooltipTemplateProperty);
            set => SetValue(TooltipTemplateProperty, value);
        }

        /// <summary>
        /// Gets or sets the tool tip font family.
        /// </summary>
        /// <value>
        /// The tool tip font family.
        /// </value>
        public string TooltipFontFamily
        {
            get => (string)GetValue(TooltipFontFamilyProperty);
            set => SetValue(TooltipFontFamilyProperty, value);
        }

        /// <summary>
        /// Gets or sets the size of the tool tip font.
        /// </summary>
        /// <value>
        /// The size of the tool tip font.
        /// </value>
        public double TooltipFontSize
        {
            get => (double)GetValue(TooltipFontSizeProperty);
            set => SetValue(TooltipFontSizeProperty, value);
        }

        /// <summary>
        /// Gets or sets the color of the tool tip text.
        /// </summary>
        /// <value>
        /// The color of the tool tip text.
        /// </value>
        public c TooltipTextBrush
        {
            get => (c)GetValue(TooltipTextColorProperty);
            set => SetValue(TooltipTextColorProperty, value);
        }

        /// <summary>
        /// Gets or sets the color of the tool tip background.
        /// </summary>
        /// <value>
        /// The color of the tool tip background.
        /// </value>
        public c TooltipBackground
        {
            get => (c)GetValue(TooltipBackgroundProperty);
            set => SetValue(TooltipBackgroundProperty, value);
        }

        /// <summary>
        /// Gets or sets the tool tip font attributes.
        /// </summary>
        /// <value>
        /// The tool tip font attributes.
        /// </value>
        public FontAttributes TooltipFontAttributes
        {
            get => (FontAttributes)GetValue(TooltipFontAttributesProperty);
            set => SetValue(TooltipFontAttributesProperty, value);
        }

        /// <inheritdoc cref="IChartView{TDrawingContext}.Tooltip" />
        public IChartTooltip<SkiaSharpDrawingContext>? Tooltip => tooltip;

        /// <inheritdoc cref="IChartView{TDrawingContext}.PointStates" />
        public PointStatesDictionary<SkiaSharpDrawingContext> PointStates { get; set; } = new();

        /// <inheritdoc cref="IChartView{TDrawingContext}.AutoUpdateEnabled" />
        public bool AutoUpdateEnabled { get; set; } = true;

        /// <inheritdoc cref="IChartView.UpdaterThrottler" />
        public TimeSpan UpdaterThrottler
        {
            get => _core?.UpdaterThrottler ?? throw new Exception("core not set yet.");
            set
            {
                if (_core is null) throw new Exception("core not set yet.");
                _core.UpdaterThrottler = value;
            }
        }

        #endregion

        /// <inheritdoc cref="IChartView{TDrawingContext}.ShowTooltip(IEnumerable{TooltipPoint})"/>
        public void ShowTooltip(IEnumerable<TooltipPoint> points)
        {
            if (tooltip is null || _core is null) return;

            ((IChartTooltip<SkiaSharpDrawingContext>)tooltip).Show(points, _core);
        }

        /// <inheritdoc cref="IChartView{TDrawingContext}.HideTooltip"/>
        public void HideTooltip()
        {
            if (tooltip is null || _core is null) return;

            ((IChartTooltip<SkiaSharpDrawingContext>)tooltip).Hide();
        }

        /// <inheritdoc cref="IChartView.SetTooltipStyle(LvcColor, LvcColor)"/>
        public void SetTooltipStyle(LvcColor background, LvcColor textColor)
        {
            TooltipBackground = new c(background.R, background.G, background.B, background.A);
            TooltipTextBrush = new c(textColor.R, textColor.G, textColor.B, textColor.A);
        }

        void IChartView.InvokeOnUIThread(Action action)
        {
            MainThread.BeginInvokeOnMainThread(action);
        }

        /// <inheritdoc cref="IChartView.SyncAction(Action)"/>
        public void SyncAction(Action action)
        {
            lock (CoreCanvas.Sync)
            {
                action();
            }
        }

        /// <summary>
        /// Initializes the core.
        /// </summary>
        /// <returns></returns>
        protected void InitializeCore()
        {
            _core = new PieChart<SkiaSharpDrawingContext>(this, LiveChartsSkiaSharp.DefaultPlatformBuilder, canvas.CanvasCore);
            _core.Update();
        }

        /// <summary>
        /// Called when a bindable property changes.
        /// </summary>
        /// <param name="o">The o.</param>
        /// <param name="oldValue">The old value.</param>
        /// <param name="newValue">The new value.</param>
        /// <returns></returns>
        protected static void OnBindablePropertyChanged(BindableObject o, object oldValue, object newValue)
        {
            var chart = (PieChart)o;
            if (chart._core is null) return;
            chart._core.Update();
        }

        /// <inheritdoc cref="NavigableElement.OnParentSet"/>
        protected override void OnParentSet()
        {
            base.OnParentSet();
            if (Parent == null) core?.Unload();
            else core?.Update();
        }

        private void OnSizeChanged(object sender, EventArgs e)
        {
            if (_core is null) return;
            _core.Update();
        }

        private void OnSkCanvasTouched(object? sender, SkiaSharp.Views.Forms.SKTouchEventArgs e)
        {
            if (_core is null) return;
            if (TooltipPosition == TooltipPosition.Hidden) return;
            var location = new LvcPoint(e.Location.X, e.Location.Y);
            _core.InvokePointerDown(location);
            ((IChartTooltip<SkiaSharpDrawingContext>)tooltip).Show(_core.FindPointsNearTo(location), _core);
        }

        private void OnCoreUpdateFinished(IChartView<SkiaSharpDrawingContext> chart)
        {
            UpdateFinished?.Invoke(this);
        }

        private void OnCoreUpdateStarted(IChartView<SkiaSharpDrawingContext> chart)
        {
            UpdateStarted?.Invoke(this);
        }

        private void OnCoreMeasuring(IChartView<SkiaSharpDrawingContext> chart)
        {
            Measuring?.Invoke(this);
        }
    }
}<|MERGE_RESOLUTION|>--- conflicted
+++ resolved
@@ -72,15 +72,6 @@
             _seriesObserver = new CollectionDeepObserver<ISeries>(
                (object sender, NotifyCollectionChangedEventArgs e) =>
                {
-<<<<<<< HEAD
-                   if (_core is null) return;
-                   _core.Update();
-               },
-               (object sender, PropertyChangedEventArgs e) =>
-               {
-                   if (_core is null) return;
-                   _core.Update();
-=======
                    if (core is null || (sender is IStopNPC stop && !stop.IsNotifyingChanges)) return;
                    core.Update();
                },
@@ -88,7 +79,6 @@
                {
                    if (core is null || (sender is IStopNPC stop && !stop.IsNotifyingChanges)) return;
                    core.Update();
->>>>>>> e161fc88
                });
 
             Series = new ObservableCollection<ISeries>();
