﻿// The MIT License(MIT)
//
// Copyright(c) 2021 Alberto Rodriguez Orozco & LiveCharts Contributors
//
// Permission is hereby granted, free of charge, to any person obtaining a copy
// of this software and associated documentation files (the "Software"), to deal
// in the Software without restriction, including without limitation the rights
// to use, copy, modify, merge, publish, distribute, sublicense, and/or sell
// copies of the Software, and to permit persons to whom the Software is
// furnished to do so, subject to the following conditions:
//
// The above copyright notice and this permission notice shall be included in all
// copies or substantial portions of the Software.
//
// THE SOFTWARE IS PROVIDED "AS IS", WITHOUT WARRANTY OF ANY KIND, EXPRESS OR
// IMPLIED, INCLUDING BUT NOT LIMITED TO THE WARRANTIES OF MERCHANTABILITY,
// FITNESS FOR A PARTICULAR PURPOSE AND NONINFRINGEMENT. IN NO EVENT SHALL THE
// AUTHORS OR COPYRIGHT HOLDERS BE LIABLE FOR ANY CLAIM, DAMAGES OR OTHER
// LIABILITY, WHETHER IN AN ACTION OF CONTRACT, TORT OR OTHERWISE, ARISING FROM,
// OUT OF OR IN CONNECTION WITH THE SOFTWARE OR THE USE OR OTHER DEALINGS IN THE
// SOFTWARE.

using System;
using System.Collections.Generic;
using System.Collections.ObjectModel;
using System.Collections.Specialized;
using System.ComponentModel;
using System.Linq;
using System.Windows.Input;
using LiveChartsCore.Drawing;
using LiveChartsCore.Kernel;
using LiveChartsCore.Kernel.Events;
using LiveChartsCore.Kernel.Sketches;
using LiveChartsCore.Measure;
using LiveChartsCore.Motion;
using LiveChartsCore.VisualElements;
using Microsoft.Maui.ApplicationModel;
using Microsoft.Maui.Controls;
using Microsoft.Maui.Controls.Xaml;
using Microsoft.Maui.Graphics;
using Paint = LiveChartsCore.Painting.Paint;

namespace LiveChartsCore.SkiaSharpView.Maui;

/// <inheritdoc cref="IPolarChartView"/>
[XamlCompilation(XamlCompilationOptions.Compile)]
<<<<<<< HEAD
public partial class PolarChart : ContentView, IPolarChartView
=======
public partial class PolarChart : ChartView, IPolarChartView<SkiaSharpDrawingContext>
>>>>>>> 1865bd70
{
    #region fields

    private Chart? _core;
    private readonly CollectionDeepObserver<ISeries> _seriesObserver;
    private readonly CollectionDeepObserver<IPolarAxis> _angleObserver;
    private readonly CollectionDeepObserver<IPolarAxis> _radiusObserver;
    private readonly CollectionDeepObserver<ChartElement> _visualsObserver;
    private IChartLegend? _legend;
    private IChartTooltip? _tooltip;

    #endregion

    /// <summary>
    /// Initializes a new instance of the <see cref="PolarChart"/> class.
    /// </summary>
    /// <exception cref="Exception">Default colors are not valid</exception>
    public PolarChart()
    {
        InitializeComponent();

        LiveCharts.Configure(config => config.UseDefaults());

        InitializeCore();
        SizeChanged += OnSizeChanged;

        _seriesObserver = new CollectionDeepObserver<ISeries>(OnDeepCollectionChanged, OnDeepCollectionPropertyChanged, true);
        _angleObserver = new CollectionDeepObserver<IPolarAxis>(OnDeepCollectionChanged, OnDeepCollectionPropertyChanged, true);
        _radiusObserver = new CollectionDeepObserver<IPolarAxis>(OnDeepCollectionChanged, OnDeepCollectionPropertyChanged, true);
        _visualsObserver = new CollectionDeepObserver<ChartElement>(
            OnDeepCollectionChanged, OnDeepCollectionPropertyChanged, true);

        SetValue(AngleAxesProperty,
            new List<IPolarAxis>()
            {
                LiveCharts.DefaultSettings.GetProvider().GetDefaultPolarAxis()
            });
        SetValue(RadiusAxesProperty,
            new List<IPolarAxis>()
            {
                LiveCharts.DefaultSettings.GetProvider().GetDefaultPolarAxis()
            });
        SetValue(SeriesProperty, new ObservableCollection<ISeries>());
        SetValue(VisualElementsProperty, new ObservableCollection<ChartElement>());
        SetValue(SyncContextProperty, new object());

        if (_core is null) throw new Exception("Core not found!");
        _core.Measuring += OnCoreMeasuring;
        _core.UpdateStarted += OnCoreUpdateStarted;
        _core.UpdateFinished += OnCoreUpdateFinished;
    }

    #region bindable properties

    /// <summary>
    /// The sync context property.
    /// </summary>
    public static readonly BindableProperty SyncContextProperty =
        BindableProperty.Create(
            nameof(SyncContext), typeof(object), typeof(PolarChart), null, BindingMode.Default, null,
            (BindableObject o, object oldValue, object newValue) =>
            {
                var chart = (PolarChart)o;
                chart.CoreCanvas.Sync = newValue;
                if (chart._core is null) return;
                chart._core.Update();
            });

    /// <summary>
    /// The fit to bounds property.
    /// </summary>
    public static readonly BindableProperty FitToBoundsProperty =
       BindableProperty.Create(nameof(FitToBounds), typeof(bool), typeof(PolarChart), false,
           propertyChanged: OnBindablePropertyChanged);

    /// <summary>
    /// The total angle property.
    /// </summary>
    public static readonly BindableProperty TotalAngleProperty =
       BindableProperty.Create(nameof(TotalAngle), typeof(double), typeof(PolarChart), 360d,
           propertyChanged: OnBindablePropertyChanged);

    /// <summary>
    /// The Inner radius property.
    /// </summary>
    public static readonly BindableProperty InnerRadiusProperty =
       BindableProperty.Create(nameof(InnerRadius), typeof(double), typeof(PolarChart), 0d,
           propertyChanged: OnBindablePropertyChanged);

    /// <summary>
    /// The Initial rotation property.
    /// </summary>
    public static readonly BindableProperty InitialRotationProperty =
       BindableProperty.Create(nameof(InitialRotation), typeof(double), typeof(PolarChart), LiveCharts.DefaultSettings.PolarInitialRotation,
           propertyChanged: OnBindablePropertyChanged);

    /// <summary>
    /// The title property.
    /// </summary>
    public static readonly BindableProperty TitleProperty =
        BindableProperty.Create(
            nameof(Title), typeof(LiveChartsCore.VisualElements.VisualElement), typeof(PolarChart), null, BindingMode.Default, null);

    /// <summary>
    /// The series property.
    /// </summary>
    public static readonly BindableProperty SeriesProperty =
        BindableProperty.Create(
            nameof(Series), typeof(IEnumerable<ISeries>), typeof(PolarChart), new ObservableCollection<ISeries>(), BindingMode.Default, null,
            (BindableObject o, object oldValue, object newValue) =>
            {
                var chart = (PolarChart)o;
                var seriesObserver = chart._seriesObserver;
                seriesObserver?.Dispose((IEnumerable<ISeries>)oldValue);
                seriesObserver?.Initialize((IEnumerable<ISeries>)newValue);
                if (chart._core is null) return;
                chart._core.Update();
            });

    /// <summary>
    /// The visual elements property.
    /// </summary>
    public static readonly BindableProperty VisualElementsProperty =
        BindableProperty.Create(
            nameof(VisualElements), typeof(IEnumerable<ChartElement>), typeof(PolarChart), new List<ChartElement>(),
            BindingMode.Default, null, (BindableObject o, object oldValue, object newValue) =>
            {
                var chart = (PolarChart)o;
                var observer = chart._visualsObserver;
                observer?.Dispose((IEnumerable<ChartElement>)oldValue);
                observer?.Initialize((IEnumerable<ChartElement>)newValue);
                if (chart._core is null) return;
                chart._core.Update();
            });

    /// <summary>
    /// The x axes property.
    /// </summary>
    public static readonly BindableProperty AngleAxesProperty =
        BindableProperty.Create(
            nameof(AngleAxes), typeof(IEnumerable<IPolarAxis>), typeof(PolarChart), new List<IPolarAxis>() { new PolarAxis() },
            BindingMode.Default, null, (BindableObject o, object oldValue, object newValue) =>
            {
                var chart = (PolarChart)o;
                var observer = chart._angleObserver;
                observer?.Dispose((IEnumerable<IPolarAxis>)oldValue);
                observer?.Initialize((IEnumerable<IPolarAxis>)newValue);
                if (chart._core is null) return;
                chart._core.Update();
            });

    /// <summary>
    /// The y axes property.
    /// </summary>
    public static readonly BindableProperty RadiusAxesProperty =
        BindableProperty.Create(
            nameof(RadiusAxes), typeof(IEnumerable<IPolarAxis>), typeof(PolarChart), new List<IPolarAxis>() { new PolarAxis() },
            BindingMode.Default, null, (BindableObject o, object oldValue, object newValue) =>
            {
                var chart = (PolarChart)o;
                var observer = chart._radiusObserver;
                observer?.Dispose((IEnumerable<IPolarAxis>)oldValue);
                observer?.Initialize((IEnumerable<IPolarAxis>)newValue);
                if (chart._core is null) return;
                chart._core.Update();
            });

    /// <summary>
    /// The animations speed property.
    /// </summary>
    public static readonly BindableProperty AnimationsSpeedProperty =
       BindableProperty.Create(
           nameof(AnimationsSpeed), typeof(TimeSpan), typeof(PolarChart), LiveCharts.DefaultSettings.AnimationsSpeed);

    /// <summary>
    /// The easing function property.
    /// </summary>
    public static readonly BindableProperty EasingFunctionProperty =
        BindableProperty.Create(
            nameof(EasingFunction), typeof(Func<float, float>), typeof(PolarChart),
            LiveCharts.DefaultSettings.EasingFunction);

    /// <summary>
    /// The legend position property.
    /// </summary>
    public static readonly BindableProperty LegendPositionProperty =
        BindableProperty.Create(
            nameof(LegendPosition), typeof(LegendPosition), typeof(PolarChart),
            LiveCharts.DefaultSettings.LegendPosition, propertyChanged: OnBindablePropertyChanged);

    /// <summary>
    /// The legend background property.
    /// </summary>
    public static readonly BindableProperty LegendBackgroundPaintProperty =
        BindableProperty.Create(
            nameof(LegendBackgroundPaint), typeof(Paint), typeof(PolarChart),
            (Paint?)LiveCharts.DefaultSettings.LegendBackgroundPaint,
            propertyChanged: OnBindablePropertyChanged);

    /// <summary>
    /// The legend text paint property.
    /// </summary>
    public static readonly BindableProperty LegendTextPaintProperty =
        BindableProperty.Create(
            nameof(LegendTextPaint), typeof(Paint), typeof(PolarChart),
            (Paint?)LiveCharts.DefaultSettings.LegendTextPaint,
            propertyChanged: OnBindablePropertyChanged);

    /// <summary>
    /// The legend text size property.
    /// </summary>
    public static readonly BindableProperty LegendTextSizeProperty =
        BindableProperty.Create(
            nameof(LegendTextSize), typeof(object), typeof(PolarChart),
            LiveCharts.DefaultSettings.LegendTextSize, propertyChanged: OnBindablePropertyChanged);

    /// <summary>
    /// The tool tip position property.
    /// </summary>
    public static readonly BindableProperty TooltipPositionProperty =
       BindableProperty.Create(
           nameof(TooltipPosition), typeof(TooltipPosition), typeof(PolarChart),
           LiveCharts.DefaultSettings.TooltipPosition, propertyChanged: OnBindablePropertyChanged);

    /// <summary>
    /// The too ltip finding strategy property.
    /// </summary>
    public static readonly BindableProperty TooltipFindingStrategyProperty =
        BindableProperty.Create(
            nameof(FindingStrategy), typeof(FindingStrategy), typeof(PolarChart),
            LiveCharts.DefaultSettings.FindingStrategy);

    /// <summary>
    /// The tooltip background property.
    /// </summary>
    public static readonly BindableProperty TooltipBackgroundPaintProperty =
        BindableProperty.Create(
            nameof(TooltipBackgroundPaint), typeof(Paint), typeof(PolarChart),
            (Paint?)LiveCharts.DefaultSettings.TooltipBackgroundPaint,
            propertyChanged: OnBindablePropertyChanged);

    /// <summary>
    /// The tooltip text paint property.
    /// </summary>
    public static readonly BindableProperty TooltipTextPaintProperty =
        BindableProperty.Create(
            nameof(TooltipTextPaint), typeof(Paint), typeof(PolarChart),
            (Paint?)LiveCharts.DefaultSettings.TooltipTextPaint,
            propertyChanged: OnBindablePropertyChanged);

    /// <summary>
    /// The tooltip text size property.
    /// </summary>
    public static readonly BindableProperty TooltipTextSizeProperty =
        BindableProperty.Create(
            nameof(TooltipTextSize), typeof(object), typeof(PolarChart),
            LiveCharts.DefaultSettings.TooltipTextSize, propertyChanged: OnBindablePropertyChanged);

    /// <summary>
    /// The update started command.
    /// </summary>
    public static readonly BindableProperty UpdateStartedCommandProperty =
        BindableProperty.Create(
            nameof(UpdateStartedCommand), typeof(ICommand), typeof(PolarChart), null);

    /// <summary>
    /// The pressed command.
    /// </summary>
    public static readonly BindableProperty PressedCommandProperty =
        BindableProperty.Create(
            nameof(PressedCommand), typeof(ICommand), typeof(PolarChart), null);

    /// <summary>
    /// The released command.
    /// </summary>
    public static readonly BindableProperty ReleasedCommandProperty =
        BindableProperty.Create(
            nameof(ReleasedCommand), typeof(ICommand), typeof(PolarChart), null);

    /// <summary>
    /// The pointer move command.
    /// </summary>
    public static readonly BindableProperty MovedCommandProperty =
        BindableProperty.Create(
            nameof(MovedCommand), typeof(ICommand), typeof(PolarChart), null);

    /// <summary>
    /// The data pointer down command property
    /// </summary>
    public static readonly BindableProperty DataPointerDownCommandProperty =
        BindableProperty.Create(
            nameof(DataPointerDownCommand), typeof(ICommand), typeof(PolarChart), null);

    /// <summary>
    /// The hovered points chaanged command property
    /// </summary>
    public static readonly BindableProperty HoveredPointsChangedCommandProperty =
        BindableProperty.Create(
            nameof(HoveredPointsChangedCommand), typeof(ICommand), typeof(PolarChart), null);

    /// <summary>
    /// The chart point pointer down command property
    /// </summary>
    [Obsolete($"Use the {nameof(DataPointerDown)} event instead with a {nameof(FindingStrategy)} that used TakeClosest.")]
    public static readonly BindableProperty ChartPointPointerDownCommandProperty =
        BindableProperty.Create(
            nameof(ChartPointPointerDownCommand), typeof(ICommand), typeof(PolarChart), null);

    /// <summary>
    /// The visual elements pointer down command property
    /// </summary>
    public static readonly BindableProperty VisualElementsPointerDownCommandProperty =
        BindableProperty.Create(
            nameof(VisualElementsPointerDownCommand), typeof(ICommand), typeof(PolarChart), null);

    #endregion

    #region events

    /// <inheritdoc cref="IChartView.Measuring" />
    public event ChartEventHandler? Measuring;

    /// <inheritdoc cref="IChartView.UpdateStarted" />
    public event ChartEventHandler? UpdateStarted;

    /// <inheritdoc cref="IChartView.UpdateFinished" />
    public event ChartEventHandler? UpdateFinished;

    /// <inheritdoc cref="IChartView.DataPointerDown" />
    public event ChartPointsHandler? DataPointerDown;

    /// <inheritdoc cref="IChartView.HoveredPointsChanged" />
    public event ChartPointHoverHandler? HoveredPointsChanged;

    /// <inheritdoc cref="IChartView.ChartPointPointerDown" />
    [Obsolete($"Use the {nameof(DataPointerDown)} event instead with a {nameof(FindingStrategy)} that used TakeClosest.")]
    public event ChartPointHandler? ChartPointPointerDown;

    /// <inheritdoc cref="IChartView.VisualElementsPointerDown"/>
    public event VisualElementsHandler? VisualElementsPointerDown;

    #endregion

    #region properties

    /// <inheritdoc cref="IChartView.DesignerMode" />
    bool IChartView.DesignerMode => false;

    /// <inheritdoc cref="IChartView.CoreChart" />
    public Chart CoreChart => _core ?? throw new Exception("Core not set yet.");

    LvcColor IChartView.BackColor
    {
        get => Background is not SolidColorBrush b
            ? new LvcColor()
            : LvcColor.FromArgb(
                (byte)(b.Color.Alpha * 255), (byte)(b.Color.Red * 255), (byte)(b.Color.Green * 255), (byte)(b.Color.Blue * 255));
        set => Background = new SolidColorBrush(Color.FromRgba(value.R / 255, value.G / 255, value.B / 255, value.A / 255));
    }

    PolarChartEngine IPolarChartView.Core
        => _core is null ? throw new Exception("core not found") : (PolarChartEngine)_core;

    LvcSize IChartView.ControlSize => new() { Width = (float)canvas.Width, Height = (float)canvas.Height };

    /// <inheritdoc cref="IChartView.CoreCanvas" />
    public CoreMotionCanvas CoreCanvas => canvas.CanvasCore;

    /// <inheritdoc cref="IChartView.SyncContext" />
    public object SyncContext
    {
        get => GetValue(SyncContextProperty);
        set => SetValue(SyncContextProperty, value);
    }

    /// <inheritdoc cref="IChartView.DrawMargin" />
    public Margin? DrawMargin
    {
        get => null;
        set => throw new NotImplementedException();
    }

    /// <inheritdoc cref="IPolarChartView.FitToBounds" />
    public bool FitToBounds
    {
        get => (bool)GetValue(FitToBoundsProperty);
        set => SetValue(FitToBoundsProperty, value);
    }

    /// <inheritdoc cref="IPolarChartView.TotalAngle" />
    public double TotalAngle
    {
        get => (double)GetValue(TotalAngleProperty);
        set => SetValue(TotalAngleProperty, value);
    }

    /// <inheritdoc cref="IPolarChartView.InnerRadius" />
    public double InnerRadius
    {
        get => (double)GetValue(InnerRadiusProperty);
        set => SetValue(InnerRadiusProperty, value);
    }

    /// <inheritdoc cref="IPolarChartView.InitialRotation" />
    public double InitialRotation
    {
        get => (double)GetValue(InitialRotationProperty);
        set => SetValue(InitialRotationProperty, value);
    }

    /// <inheritdoc cref="IChartView.Title" />
    public LiveChartsCore.VisualElements.VisualElement? Title
    {
        get => (LiveChartsCore.VisualElements.VisualElement?)GetValue(TitleProperty);
        set => SetValue(TitleProperty, value);
    }

    /// <inheritdoc cref="IPolarChartView.Series" />
    public IEnumerable<ISeries> Series
    {
        get => (IEnumerable<ISeries>)GetValue(SeriesProperty);
        set => SetValue(SeriesProperty, value);
    }

    /// <inheritdoc cref="IPolarChartView.AngleAxes" />
    public IEnumerable<IPolarAxis> AngleAxes
    {
        get => (IEnumerable<IPolarAxis>)GetValue(AngleAxesProperty);
        set => SetValue(AngleAxesProperty, value);
    }

    /// <inheritdoc cref="IPolarChartView.RadiusAxes" />
    public IEnumerable<IPolarAxis> RadiusAxes
    {
        get => (IEnumerable<IPolarAxis>)GetValue(RadiusAxesProperty);
        set => SetValue(RadiusAxesProperty, value);
    }

    /// <inheritdoc cref="IChartView.VisualElements" />
    public IEnumerable<ChartElement> VisualElements
    {
        get => (IEnumerable<ChartElement>)GetValue(VisualElementsProperty);
        set => SetValue(VisualElementsProperty, value);
    }

    /// <inheritdoc cref="IChartView.AnimationsSpeed" />
    public TimeSpan AnimationsSpeed
    {
        get => (TimeSpan)GetValue(AnimationsSpeedProperty);
        set => SetValue(AnimationsSpeedProperty, value);
    }

    /// <inheritdoc cref="IChartView.EasingFunction" />
    public Func<float, float>? EasingFunction
    {
        get => (Func<float, float>)GetValue(EasingFunctionProperty);
        set => SetValue(EasingFunctionProperty, value);
    }

    /// <inheritdoc cref="IChartView.LegendPosition" />
    public LegendPosition LegendPosition
    {
        get => (LegendPosition)GetValue(LegendPositionProperty);
        set => SetValue(LegendPositionProperty, value);
    }

    /// <inheritdoc cref="IChartView.LegendBackgroundPaint" />
    public Paint? LegendBackgroundPaint
    {
        get => (Paint?)GetValue(LegendBackgroundPaintProperty);
        set => SetValue(LegendBackgroundPaintProperty, value);
    }

    /// <inheritdoc cref="IChartView.LegendTextPaint" />
    public Paint? LegendTextPaint
    {
        get => (Paint?)GetValue(LegendTextPaintProperty);
        set => SetValue(LegendTextPaintProperty, value);
    }

    /// <inheritdoc cref="IChartView.LegendTextSize" />
    public double? LegendTextSize
    {
        get => (double?)GetValue(LegendTextSizeProperty);
        set => SetValue(LegendTextSizeProperty, value);
    }

    /// <inheritdoc cref="IChartView.Legend" />
    public IChartLegend? Legend { get => _legend; set { _legend = value; OnPropertyChanged(); } }

    /// <inheritdoc cref="IChartView.TooltipPosition" />
    public TooltipPosition TooltipPosition
    {
        get => (TooltipPosition)GetValue(TooltipPositionProperty);
        set => SetValue(TooltipPositionProperty, value);
    }

    /// <inheritdoc cref="IChartView.TooltipBackgroundPaint" />
    public Paint? TooltipBackgroundPaint
    {
        get => (Paint?)GetValue(TooltipBackgroundPaintProperty);
        set => SetValue(TooltipBackgroundPaintProperty, value);
    }

    /// <inheritdoc cref="IChartView.TooltipTextPaint" />
    public Paint? TooltipTextPaint
    {
        get => (Paint?)GetValue(TooltipTextPaintProperty);
        set => SetValue(TooltipTextPaintProperty, value);
    }

    /// <inheritdoc cref="IChartView.TooltipTextSize" />
    public double? TooltipTextSize
    {
        get => (double?)GetValue(TooltipTextSizeProperty);
        set => SetValue(TooltipTextSizeProperty, value);
    }

    /// <inheritdoc cref="IChartView.Tooltip" />
    public IChartTooltip? Tooltip { get => _tooltip; set { _tooltip = value; OnPropertyChanged(); } }

    /// <inheritdoc cref="IChartView.AutoUpdateEnabled" />
    public bool AutoUpdateEnabled { get; set; } = true;

    /// <inheritdoc cref="IChartView.UpdaterThrottler" />
    public TimeSpan UpdaterThrottler { get; set; } = LiveCharts.DefaultSettings.UpdateThrottlingTimeout;

    /// <summary>
    /// Gets or sets a command to execute when the chart update started.
    /// </summary>
    public ICommand? UpdateStartedCommand
    {
        get => (ICommand?)GetValue(UpdateStartedCommandProperty);
        set => SetValue(UpdateStartedCommandProperty, value);
    }

    /// <summary>
    /// Gets or sets a command to execute when the pressed the chart.
    /// </summary>
    public ICommand? PressedCommand
    {
        get => (ICommand?)GetValue(PressedCommandProperty);
        set => SetValue(PressedCommandProperty, value);
    }

    /// <summary>
    /// Gets or sets a command to execute when the users released the press on the chart.
    /// </summary>
    public ICommand? ReleasedCommand
    {
        get => (ICommand?)GetValue(ReleasedCommandProperty);
        set => SetValue(ReleasedCommandProperty, value);
    }

    /// <summary>
    /// Gets or sets a command to execute when the pointer/finger moves over the chart.
    /// </summary>
    public ICommand? MovedCommand
    {
        get => (ICommand?)GetValue(MovedCommandProperty);
        set => SetValue(MovedCommandProperty, value);
    }

    /// <summary>
    /// Gets or sets a command to execute when the pointer goes down on a data or data points.
    /// </summary>
    public ICommand? DataPointerDownCommand
    {
        get => (ICommand?)GetValue(DataPointerDownCommandProperty);
        set => SetValue(DataPointerDownCommandProperty, value);
    }

    /// <summary>
    /// Gets or sets a command to execute when the hovered points change.
    /// </summary>
    public ICommand? HoveredPointsChangedCommand
    {
        get => (ICommand?)GetValue(HoveredPointsChangedCommandProperty);
        set => SetValue(HoveredPointsChangedCommandProperty, value);
    }

    /// <summary>
    /// Gets or sets a command to execute when the pointer goes down on a chart point.
    /// </summary>
    [Obsolete($"Use the {nameof(DataPointerDown)} event instead with a {nameof(FindingStrategy)} that used TakeClosest.")]
    public ICommand? ChartPointPointerDownCommand
    {
        get => (ICommand?)GetValue(ChartPointPointerDownCommandProperty);
        set => SetValue(ChartPointPointerDownCommandProperty, value);
    }

    /// <summary>
    /// Gets or sets a command to execute when the pointer goes down on a chart point.
    /// </summary>
    public ICommand? VisualElementsPointerDownCommand
    {
        get => (ICommand?)GetValue(VisualElementsPointerDownCommandProperty);
        set => SetValue(VisualElementsPointerDownCommandProperty, value);
    }

    #endregion

    /// <inheritdoc cref="IPolarChartView.ScalePixelsToData(LvcPointD, int, int)"/>
    public LvcPointD ScalePixelsToData(LvcPointD point, int angleAxisIndex = 0, int radiusAxisIndex = 0)
    {
        if (_core is not PolarChartEngine cc) throw new Exception("core not found");

        var scaler = new PolarScaler(
            cc.DrawMarginLocation, cc.DrawMarginSize, cc.AngleAxes[angleAxisIndex], cc.RadiusAxes[radiusAxisIndex],
            cc.InnerRadius, cc.InitialRotation, cc.TotalAnge);

        return scaler.ToChartValues(point.X, point.Y);
    }

    /// <inheritdoc cref="IPolarChartView.ScaleDataToPixels(LvcPointD, int, int)"/>
    public LvcPointD ScaleDataToPixels(LvcPointD point, int angleAxisIndex = 0, int radiusAxisIndex = 0)
    {
        if (_core is not PolarChartEngine cc) throw new Exception("core not found");

        var scaler = new PolarScaler(
            cc.DrawMarginLocation, cc.DrawMarginSize, cc.AngleAxes[angleAxisIndex], cc.RadiusAxes[radiusAxisIndex],
            cc.InnerRadius, cc.InitialRotation, cc.TotalAnge);

        var r = scaler.ToPixels(point.X, point.Y);

        return new LvcPointD { X = (float)r.X, Y = (float)r.Y };
    }

    /// <inheritdoc cref="IChartView.GetPointsAt(LvcPointD, FindingStrategy, FindPointFor)"/>
    public IEnumerable<ChartPoint> GetPointsAt(LvcPointD point, FindingStrategy strategy = FindingStrategy.Automatic, FindPointFor findPointFor = FindPointFor.HoverEvent)
    {
        if (_core is not PolarChartEngine cc) throw new Exception("core not found");

        if (strategy == FindingStrategy.Automatic)
            strategy = cc.Series.GetFindingStrategy();

        return cc.Series.SelectMany(series => series.FindHitPoints(cc, new(point), strategy, findPointFor));
    }

    /// <inheritdoc cref="IChartView.GetVisualsAt(LvcPointD)"/>
    public IEnumerable<IChartElement> GetVisualsAt(LvcPointD point)
    {
        return _core is not PolarChartEngine cc
            ? throw new Exception("core not found")
            : cc.VisualElements.SelectMany(visual => ((LiveChartsCore.VisualElements.VisualElement)visual).IsHitBy(_core, new(point)));
    }

    void IChartView.InvokeOnUIThread(Action action) =>
        _ = MainThread.InvokeOnMainThreadAsync(action);

    /// <summary>
    /// Initializes the core.
    /// </summary>
    /// <returns></returns>
    protected void InitializeCore()
    {
        _core = new PolarChartEngine(this, config => config.UseDefaults(), canvas.CanvasCore);
        _core.Update();
    }

    /// <summary>
    /// Called when a bindable property changed.
    /// </summary>
    /// <param name="o">The o.</param>
    /// <param name="oldValue">The old value.</param>
    /// <param name="newValue">The new value.</param>
    /// <returns></returns>
    protected static void OnBindablePropertyChanged(BindableObject o, object oldValue, object newValue)
    {
        var chart = (PolarChart)o;
        if (chart._core is null) return;
        chart._core.Update();
    }

    /// <inheritdoc cref="NavigableElement.OnParentSet"/>
    protected override void OnParentSet()
    {
        base.OnParentSet();
        if (Parent == null)
        {
            _core?.Unload();
            return;
        }

        _core?.Load();
    }

    private void OnDeepCollectionChanged(object? sender, NotifyCollectionChangedEventArgs e) =>
        _core?.Update();

    private void OnDeepCollectionPropertyChanged(object? sender, PropertyChangedEventArgs e) =>
        _core?.Update();

    internal override void OnPressed(object? sender, Behaviours.Events.PressedEventArgs args)
    {
        // not implemented yet?
        // https://github.com/dotnet/maui/issues/16202
        //if (Keyboard.Modifiers > 0) return;

        var cArgs = new PointerCommandArgs(this, new(args.Location.X, args.Location.Y), args);
        if (PressedCommand?.CanExecute(cArgs) == true) PressedCommand.Execute(cArgs);

        _core?.InvokePointerDown(args.Location, args.IsSecondaryPress);
    }

    internal override void OnMoved(object? sender, Behaviours.Events.ScreenEventArgs args)
    {
        var location = args.Location;

        var cArgs = new PointerCommandArgs(this, new(location.X, location.Y), args.OriginalEvent);
        if (MovedCommand?.CanExecute(cArgs) == true) MovedCommand.Execute(cArgs);

        _core?.InvokePointerMove(location);
    }

<<<<<<< HEAD
    private void OnReleased(object? sender, Behaviours.Events.PressedEventArgs args) =>
=======
    internal override void OnReleased(object? sender, Behaviours.Events.PressedEventArgs args)
    {
>>>>>>> 1865bd70
        _core?.InvokePointerUp(args.Location, args.IsSecondaryPress);

<<<<<<< HEAD
    private void OnExited(object? sender, Behaviours.Events.EventArgs args) =>
=======
    internal override void OnExited(object? sender, Behaviours.Events.EventArgs args)
    {
>>>>>>> 1865bd70
        _core?.InvokePointerLeft();

    private void OnSizeChanged(object? sender, EventArgs e)
    {
        if (_core is null) return;
        _core.Update();
    }

    private void OnCoreUpdateFinished(IChartView chart) =>
        UpdateFinished?.Invoke(this);

    private void OnCoreUpdateStarted(IChartView chart)
    {
        if (UpdateStartedCommand is not null)
        {
            var args = new ChartCommandArgs(this);
            if (UpdateStartedCommand.CanExecute(args)) UpdateStartedCommand.Execute(args);
        }

        UpdateStarted?.Invoke(this);
    }

    private void OnCoreMeasuring(IChartView chart) =>
        Measuring?.Invoke(this);

    void IChartView.OnDataPointerDown(IEnumerable<ChartPoint> points, LvcPoint pointer)
    {
        DataPointerDown?.Invoke(this, points);
        if (DataPointerDownCommand is not null && DataPointerDownCommand.CanExecute(points)) DataPointerDownCommand.Execute(points);

        ChartPointPointerDown?.Invoke(this, points.FindClosestTo(pointer));
#pragma warning disable CS0618 // Type or member is obsolete
        ChartPointPointerDownCommand?.Execute(points.FindClosestTo(pointer));
#pragma warning restore CS0618 // Type or member is obsolete
    }

    void IChartView.OnHoveredPointsChanged(IEnumerable<ChartPoint>? newPoints, IEnumerable<ChartPoint>? oldPoints)
    {
        HoveredPointsChanged?.Invoke(this, newPoints, oldPoints);

        var args = new HoverCommandArgs(this, newPoints, oldPoints);
        if (HoveredPointsChangedCommand is not null && HoveredPointsChangedCommand.CanExecute(args)) HoveredPointsChangedCommand.Execute(args);
    }

    void IChartView.OnVisualElementPointerDown(
        IEnumerable<IInteractable> visualElements, LvcPoint pointer)
    {
        var args = new VisualElementsEventArgs(CoreChart, visualElements, pointer);

        VisualElementsPointerDown?.Invoke(this, args);
        if (VisualElementsPointerDownCommand is not null && VisualElementsPointerDownCommand.CanExecute(args))
            VisualElementsPointerDownCommand.Execute(args);
    }

    void IChartView.Invalidate() =>
        CoreCanvas.Invalidate();
}<|MERGE_RESOLUTION|>--- conflicted
+++ resolved
@@ -44,11 +44,7 @@
 
 /// <inheritdoc cref="IPolarChartView"/>
 [XamlCompilation(XamlCompilationOptions.Compile)]
-<<<<<<< HEAD
-public partial class PolarChart : ContentView, IPolarChartView
-=======
 public partial class PolarChart : ChartView, IPolarChartView<SkiaSharpDrawingContext>
->>>>>>> 1865bd70
 {
     #region fields
 
@@ -764,20 +760,12 @@
         _core?.InvokePointerMove(location);
     }
 
-<<<<<<< HEAD
-    private void OnReleased(object? sender, Behaviours.Events.PressedEventArgs args) =>
-=======
     internal override void OnReleased(object? sender, Behaviours.Events.PressedEventArgs args)
     {
->>>>>>> 1865bd70
         _core?.InvokePointerUp(args.Location, args.IsSecondaryPress);
 
-<<<<<<< HEAD
-    private void OnExited(object? sender, Behaviours.Events.EventArgs args) =>
-=======
     internal override void OnExited(object? sender, Behaviours.Events.EventArgs args)
     {
->>>>>>> 1865bd70
         _core?.InvokePointerLeft();
 
     private void OnSizeChanged(object? sender, EventArgs e)
