<Project Sdk="Microsoft.NET.Sdk">

  <PropertyGroup>
    <Nullable>enable</Nullable>
    <LangVersion>10.0</LangVersion>
    
    <TargetFrameworks>netstandard2.0;net462;netcoreapp2.0;net6.0;net6.0-android;net6.0-ios;net6.0-maccatalyst</TargetFrameworks>
    <TargetFrameworks Condition="$([MSBuild]::IsOSPlatform('windows')) and '$(MSBuildRuntimeType)' == 'Full'">$(TargetFrameworks);net6.0-windows10.0.19041</TargetFrameworks>

    <SupportedOSPlatformVersion Condition="'$(TargetFramework)' == 'net6.0-ios'">14.2</SupportedOSPlatformVersion>
    <SupportedOSPlatformVersion Condition="'$(TargetFramework)' == 'net6.0-maccatalyst'">14.0</SupportedOSPlatformVersion>
    <SupportedOSPlatformVersion Condition="'$(TargetFramework)' == 'net6.0-android'">21.0</SupportedOSPlatformVersion>
    <SupportedOSPlatformVersion Condition="$(TargetFramework.Contains('-windows'))">10.0.17763.0</SupportedOSPlatformVersion>
    <TargetPlatformMinVersion Condition="$(TargetFramework.Contains('-windows'))">10.0.17763.0</TargetPlatformMinVersion>

    <AssemblyName>LiveChartsCore.SkiaSharpView</AssemblyName>
    <RootNamespace>LiveChartsCore.SkiaSharpView</RootNamespace>
    <Version>2.0.0-beta.101</Version>
    <PackageIcon>icon.png</PackageIcon>
    <Description>Simple, flexible, interactive and powerful data visualization for .Net, this package contains the SkiaSharp backend.</Description>
    <PackageLicenseExpression>MIT</PackageLicenseExpression>
    <Authors>BetoRodriguez</Authors>
    <IncludeSymbols>true</IncludeSymbols>
    <SymbolPackageFormat>snupkg</SymbolPackageFormat>
    <RepositoryUrl>https://github.com/beto-rodriguez/LiveCharts2</RepositoryUrl>
  </PropertyGroup>

  <PropertyGroup>
    <CheckEolTargetFramework>false</CheckEolTargetFramework>
  </PropertyGroup>

  <PropertyGroup>
    <DocumentationFile>bin\$(Configuration)\$(TargetFramework)\$(AssemblyName).xml</DocumentationFile>
    <PackageRequireLicenseAcceptance>true</PackageRequireLicenseAcceptance>
  </PropertyGroup>

  <ItemGroup>
<<<<<<< HEAD
    <PackageReference Include="SkiaSharp" Version="2.88.0-preview.179" />
    <PackageReference Include="SkiaSharp.HarfBuzz" Version="2.88.0-preview.179" />
=======
    <PackageReference Include="SkiaSharp" Version="2.88.0-preview.254" />
>>>>>>> 8916ba30
  </ItemGroup>

  <ItemGroup>
    <ProjectReference Include="..\..\LiveChartsCore\LiveChartsCore.csproj" />
  </ItemGroup>

  <ItemGroup>
    <None Include="images\icon.png" Pack="true" PackagePath="\" />
  </ItemGroup>

</Project><|MERGE_RESOLUTION|>--- conflicted
+++ resolved
@@ -35,12 +35,8 @@
   </PropertyGroup>
 
   <ItemGroup>
-<<<<<<< HEAD
-    <PackageReference Include="SkiaSharp" Version="2.88.0-preview.179" />
-    <PackageReference Include="SkiaSharp.HarfBuzz" Version="2.88.0-preview.179" />
-=======
     <PackageReference Include="SkiaSharp" Version="2.88.0-preview.254" />
->>>>>>> 8916ba30
+    <PackageReference Include="SkiaSharp.HarfBuzz" Version="2.88.0-preview.254" />
   </ItemGroup>
 
   <ItemGroup>
